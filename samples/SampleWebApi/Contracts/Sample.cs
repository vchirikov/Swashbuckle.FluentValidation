﻿using System.ComponentModel.DataAnnotations;
using FluentValidation;

namespace SampleWebApi.Contracts
{
    public class Sample
    {
        public string PropertyWithNoRules { get; set; }

        public string NotNull { get; set; }
        public string NotEmpty { get; set; }
        public string EmailAddress { get; set; }
        public string RegexField { get; set; }

        public int ValueInRange { get; set; }
        public int ValueInRangeExclusive { get; set; }

        public float ValueInRangeFloat { get; set; }
        public double ValueInRangeDouble { get; set; }
        public decimal DecimalValue { get; set; }

        // ReSharper disable once InconsistentNaming
        // https://github.com/micro-elements/MicroElements.Swashbuckle.FluentValidation/issues/10
        public string javaStyleProperty { get; set; }
    }

    public class SampleValidator : AbstractValidator<Sample>
    {
        public SampleValidator()
        {
            RuleFor(sample => sample.NotNull).NotNull();
            RuleFor(sample => sample.NotEmpty).NotEmpty();
            RuleFor(sample => sample.EmailAddress).EmailAddress();
            RuleFor(sample => sample.RegexField).Matches(@"(\d{4})-(\d{2})-(\d{2})");

            RuleFor(sample => sample.ValueInRange).GreaterThanOrEqualTo(5).LessThanOrEqualTo(10);
            RuleFor(sample => sample.ValueInRangeExclusive).GreaterThan(5).LessThan(10);

<<<<<<< HEAD
            // WARNING: Swashbuckle implements minimum and maximim as int so you will loss fraction part of float and double numbers
            RuleFor(sample => sample.ValueInRangeFloat).InclusiveBetween(5.1f, 10.2f);
            RuleFor(sample => sample.ValueInRangeDouble).ExclusiveBetween(5.1, 10.2);
=======
            RuleFor(sample => sample.ValueInRangeFloat).InclusiveBetween(5.1f, 10.2f);
            RuleFor(sample => sample.ValueInRangeDouble).ExclusiveBetween(5.1, 10.2);
            RuleFor(sample => sample.DecimalValue).InclusiveBetween(1.333m, 200.333m);
>>>>>>> 3576cc11

            RuleFor(sample => sample.javaStyleProperty).MaximumLength(6);
        }
    }

    public class SampleWithDataAnnotations
    {
        public string PropertyWithNoRules { get; set; }

        [Required]
        public string NotNull { get; set; }

        [MinLength(1)]
        public string NotEmpty { get; set; }

        [EmailAddress]
        public string EmailAddress { get; set; }

        [RegularExpression(@"(\d{4})-(\d{2})-(\d{2})")]
        public string RegexField { get; set; }

        [Range(5, 10)]
        public int ValueInRange { get; set; }

        [Range(5.1f, 10.2f)]
        public float ValueInRangeFloat { get; set; }

        [Range(5.1, 10.2)]
        public double ValueInRangeDouble { get; set; }

        [Range(1.333, 200.333)]
        public decimal DecimalValue { get; set; }

        [MaxLength(6)]
        public string javaStyleProperty { get; set; }
    }

    // https://github.com/micro-elements/MicroElements.Swashbuckle.FluentValidation/issues/6
    public class SampleWithNoRequired
    {
        public string PropertyWithNoRules { get; set; }

        public int ValueInRange { get; set; }
    }

    public class SampleWithNoRequiredValidator : AbstractValidator<SampleWithNoRequired>
    {
        public SampleWithNoRequiredValidator()
        {
            RuleFor(sample => sample.ValueInRange).GreaterThanOrEqualTo(5).LessThanOrEqualTo(10);
        }
    }
}<|MERGE_RESOLUTION|>--- conflicted
+++ resolved
@@ -36,15 +36,9 @@
             RuleFor(sample => sample.ValueInRange).GreaterThanOrEqualTo(5).LessThanOrEqualTo(10);
             RuleFor(sample => sample.ValueInRangeExclusive).GreaterThan(5).LessThan(10);
 
-<<<<<<< HEAD
-            // WARNING: Swashbuckle implements minimum and maximim as int so you will loss fraction part of float and double numbers
-            RuleFor(sample => sample.ValueInRangeFloat).InclusiveBetween(5.1f, 10.2f);
-            RuleFor(sample => sample.ValueInRangeDouble).ExclusiveBetween(5.1, 10.2);
-=======
             RuleFor(sample => sample.ValueInRangeFloat).InclusiveBetween(5.1f, 10.2f);
             RuleFor(sample => sample.ValueInRangeDouble).ExclusiveBetween(5.1, 10.2);
             RuleFor(sample => sample.DecimalValue).InclusiveBetween(1.333m, 200.333m);
->>>>>>> 3576cc11
 
             RuleFor(sample => sample.javaStyleProperty).MaximumLength(6);
         }
