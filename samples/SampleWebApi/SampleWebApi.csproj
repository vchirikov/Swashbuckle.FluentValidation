﻿<Project Sdk="Microsoft.NET.Sdk.Web">

  <PropertyGroup>
<<<<<<< HEAD
    <TargetFramework>netcoreapp2.2</TargetFramework>
  </PropertyGroup>

  <ItemGroup>

    <PackageReference Include="FluentValidation.AspNetCore" Version="8.3.0" />

    <PackageReference Include="Microsoft.AspNetCore.App" Version="2.2.7" />

    <PackageReference Include="Microsoft.EntityFrameworkCore" Version="2.2.6" />

    <PackageReference Include="Microsoft.EntityFrameworkCore.InMemory" Version="2.2.6" />
    <!--PackageReference Include="MicroElements.Swashbuckle.FluentValidation" Version="0.4.0" /-->
    <PackageReference Include="Swashbuckle.AspNetCore" Version="4.0.1" />
=======
    <TargetFramework>netcoreapp3.1</TargetFramework>
  </PropertyGroup>

  <ItemGroup>
    <PackageReference Include="FluentValidation.AspNetCore" Version="8.5.0" />
    <PackageReference Include="Microsoft.EntityFrameworkCore" Version="3.0.0" />
    <PackageReference Include="Microsoft.EntityFrameworkCore.InMemory" Version="3.0.0" />
    <PackageReference Include="Microsoft.AspNetCore.Mvc.NewtonsoftJson" Version="3.0.0" />
    <PackageReference Include="Swashbuckle.AspNetCore" Version="5.0.0" />
>>>>>>> c60d6437
  </ItemGroup>

  <ItemGroup>
    <ProjectReference Include="..\..\src\MicroElements.Swashbuckle.FluentValidation\MicroElements.Swashbuckle.FluentValidation.csproj" />
  </ItemGroup>

</Project><|MERGE_RESOLUTION|>--- conflicted
+++ resolved
@@ -1,22 +1,6 @@
 ﻿<Project Sdk="Microsoft.NET.Sdk.Web">
 
   <PropertyGroup>
-<<<<<<< HEAD
-    <TargetFramework>netcoreapp2.2</TargetFramework>
-  </PropertyGroup>
-
-  <ItemGroup>
-
-    <PackageReference Include="FluentValidation.AspNetCore" Version="8.3.0" />
-
-    <PackageReference Include="Microsoft.AspNetCore.App" Version="2.2.7" />
-
-    <PackageReference Include="Microsoft.EntityFrameworkCore" Version="2.2.6" />
-
-    <PackageReference Include="Microsoft.EntityFrameworkCore.InMemory" Version="2.2.6" />
-    <!--PackageReference Include="MicroElements.Swashbuckle.FluentValidation" Version="0.4.0" /-->
-    <PackageReference Include="Swashbuckle.AspNetCore" Version="4.0.1" />
-=======
     <TargetFramework>netcoreapp3.1</TargetFramework>
   </PropertyGroup>
 
@@ -26,7 +10,6 @@
     <PackageReference Include="Microsoft.EntityFrameworkCore.InMemory" Version="3.0.0" />
     <PackageReference Include="Microsoft.AspNetCore.Mvc.NewtonsoftJson" Version="3.0.0" />
     <PackageReference Include="Swashbuckle.AspNetCore" Version="5.0.0" />
->>>>>>> c60d6437
   </ItemGroup>
 
   <ItemGroup>
