# MicroElements.Swashbuckle.FluentValidation
Use FluentValidation rules instead of ComponentModel attributes to define swagger schema.

Note: For WebApi see: https://github.com/micro-elements/MicroElements.Swashbuckle.FluentValidation.WebApi

## Statuses

[![License](https://img.shields.io/github/license/micro-elements/MicroElements.Swashbuckle.FluentValidation.svg)](https://raw.githubusercontent.com/micro-elements/MicroElements.Swashbuckle.FluentValidation/master/LICENSE)
[![NuGetVersion](https://img.shields.io/nuget/v/MicroElements.Swashbuckle.FluentValidation.svg)](https://www.nuget.org/packages/MicroElements.Swashbuckle.FluentValidation)
![NuGetDownloads](https://img.shields.io/nuget/dt/MicroElements.Swashbuckle.FluentValidation.svg)
[![MyGetVersion](https://img.shields.io/myget/micro-elements/v/MicroElements.Swashbuckle.FluentValidation.svg)](https://www.myget.org/feed/micro-elements/package/nuget/MicroElements.Swashbuckle.FluentValidation)

[![Travis](https://img.shields.io/travis/micro-elements/MicroElements.Swashbuckle.FluentValidation/master.svg?logo=travis)](https://travis-ci.org/micro-elements/MicroElements.Swashbuckle.FluentValidation)
[![AppVeyor](https://img.shields.io/appveyor/ci/micro-elements/microelements-swashbuckle-fluentvalidation.svg?logo=appveyor)](https://ci.appveyor.com/project/micro-elements/microelements-swashbuckle-fluentvalidation)
[![Coverage Status](https://img.shields.io/coveralls/micro-elements/MicroElements.Swashbuckle.FluentValidation.svg)](https://coveralls.io/r/micro-elements/MicroElements.Swashbuckle.FluentValidation)

[![Gitter](https://img.shields.io/gitter/room/micro-elements/MicroElements.Swashbuckle.FluentValidation.svg)](https://gitter.im/micro-elements/MicroElements.Swashbuckle.FluentValidation)

## Usage

### 1. Reference packages in your web project:

```xml
<PackageReference Include="FluentValidation.AspNetCore" Version="7.5.2" />
<PackageReference Include="MicroElements.Swashbuckle.FluentValidation" Version="2.0.0" />
<PackageReference Include="Swashbuckle.AspNetCore" Version="4.0.1" />
```

### 2. Change Startup.cs

```csharp
// This method gets called by the runtime. Use this method to add services to the container.
public void ConfigureServices(IServiceCollection services)
{
    services
        .AddMvc()
        // Adds fluent validators to Asp.net
        .AddFluentValidation(fv => fv.RegisterValidatorsFromAssemblyContaining<CustomerValidator>());

    services.AddSwaggerGen(c =>
    {
        c.SwaggerDoc("v1", new OpenApiInfo { Title = "My API", Version = "v1" });
        // Adds fluent validation rules to swagger
        c.AddFluentValidationRules();
    });

    // Adds logging
    services.AddLogging(builder => builder.AddConsole());
}

// This method gets called by the runtime. Use this method to configure the HTTP request pipeline.
public void Configure(IApplicationBuilder app, IHostingEnvironment env)
{
    app
        .UseMvc()
        // Adds swagger
        .UseSwagger();

    // Adds swagger UI
    app.UseSwaggerUI(c =>
    {
        c.SwaggerEndpoint("/swagger/v1/swagger.json", "My API V1");
    });
}
```

## Version compatibility

MicroElements.Swashbuckle.FluentValidation | Swashbuckle.AspNetCore | FluentValidation
<<<<<<< HEAD
-------------------------------------------|------------------------|-----------------
 [1.1.0, 2.0.0) | [3.0.0, 4.0.0) | >=7.2.0
 [2.0.0, 3.0.0) | [4.0.0, 5.0.0) | >=8.1.3
 [3.0.0, 4.0.0) | [5.0.0-rc2, 6.0.0) | >=8.1.3
=======
---------|----------|---------
[1.1.0, 2.0.0) | [3.0.0, 4.0.0) | >=7.2.0
[2.0.0, 3.0.0) | [4.0.0, 5.0.0) | >=8.1.3
[3.0.0, 4.0.0) | [5.0.0-rc2, 6.0.0) | >=8.1.3
>>>>>>> 49870805

## Sample application

See sample project: https://github.com/micro-elements/MicroElements.Swashbuckle.FluentValidation/tree/master/src/SampleWebApi

## Supported validators

* INotNullValidator (NotNull)
* INotEmptyValidator (NotEmpty)
* ILengthValidator (Length, MinimumLength, MaximumLength, ExactLength)
* IRegularExpressionValidator (Email, Matches)
* IComparisonValidator (GreaterThan, GreaterThanOrEqual, LessThan, LessThanOrEqual)
* IBetweenValidator (InclusiveBetween, ExclusiveBetween)

## Extensibility

You can register FluentValidationRule in ServiceCollection.

User defined rule name replaces default rule with the same.
Full list of default rules can be get by `FluentValidationRules.CreateDefaultRules()`

List or default rules:

* Required
* NotEmpty
* Length
* Pattern
* Comparison
* Between

Example of rule:

```csharp
new FluentValidationRule("Pattern")
{
    Matches = propertyValidator => propertyValidator is IRegularExpressionValidator,
    Apply = context =>
    {
        var regularExpressionValidator = (IRegularExpressionValidator)context.PropertyValidator;
        context.Schema.Properties[context.PropertyKey].Pattern = regularExpressionValidator.Expression;
    }
},
```

## Samples

### Swagger Sample model and validator

```csharp
public class Sample
{
    public string PropertyWithNoRules { get; set; }

    public string NotNull { get; set; }
    public string NotEmpty { get; set; }
    public string EmailAddress { get; set; }
    public string RegexField { get; set; }

    public int ValueInRange { get; set; }
    public int ValueInRangeExclusive { get; set; }

    public float ValueInRangeFloat { get; set; }
    public double ValueInRangeDouble { get; set; }
}

public class SampleValidator : AbstractValidator<Sample>
{
    public SampleValidator()
    {
        RuleFor(sample => sample.NotNull).NotNull();
        RuleFor(sample => sample.NotEmpty).NotEmpty();
        RuleFor(sample => sample.EmailAddress).EmailAddress();
        RuleFor(sample => sample.RegexField).Matches(@"(\d{4})-(\d{2})-(\d{2})");

        RuleFor(sample => sample.ValueInRange).GreaterThanOrEqualTo(5).LessThanOrEqualTo(10);
        RuleFor(sample => sample.ValueInRangeExclusive).GreaterThan(5).LessThan(10);

        // WARNING: Swashbuckle implements minimum and maximim as int so you will loss fraction part of float and double numbers
        RuleFor(sample => sample.ValueInRangeFloat).InclusiveBetween(1.1f, 5.3f);
        RuleFor(sample => sample.ValueInRangeDouble).ExclusiveBetween(2.2, 7.5f);
    }
}
```

### Swagger Sample model screenshot

![SwaggerSample](image/swagger_sample.png "SwaggerSample")

### Validator with Include

```csharp
public class CustomerValidator : AbstractValidator<Customer>
{
    public CustomerValidator()
    {
        RuleFor(customer => customer.Surname).NotEmpty();
        RuleFor(customer => customer.Forename).NotEmpty().WithMessage("Please specify a first name");

        Include(new CustomerAddressValidator());
    }
}

internal class CustomerAddressValidator : AbstractValidator<Customer>
{
    public CustomerAddressValidator()
    {
        RuleFor(customer => customer.Address).Length(20, 250);
    }
}
```

## Get params bounded to validatable models

MicroElements.Swashbuckle.FluentValidation updates swagger schema for operation parameters bounded to validatable models.

## Defining rules dynamically from database

See BlogValidator in sample.

## Common problems and workarounds

### Error: `System.InvalidOperationException: 'Cannot resolve 'IValidator<T>' from root provider because it requires scoped service 'TDependency'`

Workarounds in order or preference:

#### Workaround 1 (Use ScopedSwaggerMiddleware)

Replace `UseSwagger` for `UseScopedSwagger`:

```csharp
public void Configure(IApplicationBuilder app, IHostingEnvironment env)
{
    app
        .UseMvc()
        // Use scoped swagger if you have problems with scoped services in validators
        .UseScopedSwagger();
```

#### Workaround 2 (Set ValidateScopes to false)

```csharp
public static IWebHost BuildWebHost(string[] args) =>
    WebHost.CreateDefaultBuilder(args)
        // Needed for using scoped services (for example DbContext) in validators
        .UseDefaultServiceProvider(options => options.ValidateScopes = false)
        .UseStartup<Startup>()
        .Build();
```

#### Workaround 3 (Use ServiceProviderScopedValidatorFactory)

```csharp
public void ConfigureServices(IServiceCollection services)
{
    services
        .AddMvc()
        // Adds fluent validators to Asp.net
        .AddFluentValidation(c =>
        {
            c.RegisterValidatorsFromAssemblyContaining<Startup>();
            // Optionally set validator factory if you have problems with scope resolve inside validators.
            c.ValidatorFactoryType = typeof(ServiceProviderScopedValidatorFactory);
        });

```

See source of ScopedServiceProviderValidatorFactory: https://github.com/micro-elements/MicroElements.Swashbuckle.FluentValidation/tree/master/src/SampleWebApi

## Problem: I cant use several validators of one type

Example: You split validator into several small validators but AspNetCore uses only one of them.

Workaround: Hide dependent validators with `internal` and use `Include` to include other validation rules to one "Main" validator.

## Credits

Initial version of this project was based on
[Mujahid Daud Khan](https://stackoverflow.com/users/1735196/mujahid-daud-khan) answer on StackOverflow:
https://stackoverflow.com/questions/44638195/fluent-validation-with-swagger-in-asp-net-core/49477995#49477995<|MERGE_RESOLUTION|>--- conflicted
+++ resolved
@@ -67,17 +67,10 @@
 ## Version compatibility
 
 MicroElements.Swashbuckle.FluentValidation | Swashbuckle.AspNetCore | FluentValidation
-<<<<<<< HEAD
--------------------------------------------|------------------------|-----------------
- [1.1.0, 2.0.0) | [3.0.0, 4.0.0) | >=7.2.0
- [2.0.0, 3.0.0) | [4.0.0, 5.0.0) | >=8.1.3
- [3.0.0, 4.0.0) | [5.0.0-rc2, 6.0.0) | >=8.1.3
-=======
 ---------|----------|---------
 [1.1.0, 2.0.0) | [3.0.0, 4.0.0) | >=7.2.0
 [2.0.0, 3.0.0) | [4.0.0, 5.0.0) | >=8.1.3
 [3.0.0, 4.0.0) | [5.0.0-rc2, 6.0.0) | >=8.1.3
->>>>>>> 49870805
 
 ## Sample application
 
