--- conflicted
+++ resolved
@@ -1,316 +1,157 @@
-<<<<<<< HEAD
-﻿using System;
-using System.Collections.Generic;
-using System.Linq;
-using FluentValidation;
-using JetBrains.Annotations;
-using Microsoft.Extensions.Logging;
-using Microsoft.Extensions.Logging.Abstractions;
-using Microsoft.Extensions.Options;
-using Newtonsoft.Json.Serialization;
-using Swashbuckle.AspNetCore.Swagger;
-using Swashbuckle.AspNetCore.SwaggerGen;
-
-namespace MicroElements.Swashbuckle.FluentValidation
-{
-    /// <summary>
-    /// Swagger <see cref="IOperationFilter"/> that applies FluentValidation rules 
-    /// for GET parameters bounded from validatable models.
-    /// </summary>
-    public class FluentValidationOperationFilter : IOperationFilter
-    {
-        private readonly SwaggerGenOptions _swaggerGenOptions;
-        private readonly IValidatorFactory _validatorFactory;
-        private readonly ILogger _logger;
-        private readonly IReadOnlyList<FluentValidationRule> _rules;
-
-        public FluentValidationOperationFilter(
-            IOptions<SwaggerGenOptions> swaggerGenOptions,
-            [CanBeNull] IValidatorFactory validatorFactory = null,
-            [CanBeNull] IEnumerable<FluentValidationRule> rules = null,
-            [CanBeNull] ILoggerFactory loggerFactory = null)
-        {
-            _swaggerGenOptions = swaggerGenOptions.Value;
-            _validatorFactory = validatorFactory;
-            _logger = loggerFactory?.CreateLogger(typeof(FluentValidationRules)) ?? NullLogger.Instance;
-            _rules = FluentValidationRules.CreateDefaultRules();
-            if (rules != null)
-            {
-                var ruleMap = _rules.ToDictionary(rule => rule.Name, rule => rule);
-                foreach (var rule in rules)
-                {
-                    // Add or replace rule
-                    ruleMap[rule.Name] = rule;
-                }
-                _rules = ruleMap.Values.ToList();
-            }
-        }
-
-        /// <inheritdoc />
-        public void Apply(Operation operation, OperationFilterContext context)
-        {
-            try
-            {
-                ApplyInternal(operation, context);
-            }
-            catch (Exception e)
-            {
-                _logger.LogWarning(0, e, $"Error on apply rules for operation '{operation.OperationId}'.");
-            }
-        }
-
-        void ApplyInternal(Operation operation, OperationFilterContext context)
-        {
-            if (operation.Parameters == null)
-                return;
-
-            var schemaIdSelector = _swaggerGenOptions.SchemaRegistryOptions.SchemaIdSelector ?? new SchemaRegistryOptions().SchemaIdSelector;
-
-            foreach (var operationParameter in operation.Parameters)
-            {
-                var apiParameterDescription = context.ApiDescription.ParameterDescriptions.FirstOrDefault(description =>
-                    description.Name.Equals(operationParameter.Name, StringComparison.InvariantCultureIgnoreCase));
-
-                var modelMetadata = apiParameterDescription?.ModelMetadata;
-                if (modelMetadata != null)
-                {
-                    var parameterType = modelMetadata.ContainerType;
-                    if (parameterType == null)
-                        continue;
-                    var validator = _validatorFactory.GetValidator(parameterType);
-                    if (validator == null)
-                        continue;
-
-                    var key = modelMetadata.PropertyName;
-                    var validatorsForMember = validator.GetValidatorsForMemberIgnoreCase(key);
-
-                    var lazyLog = new LazyLog(_logger,
-                        logger => logger.LogDebug($"Applying FluentValidation rules to swagger schema for type '{parameterType}' from operation '{operation.OperationId}'."));
-
-                    Schema schema = null;
-                    foreach (var propertyValidator in validatorsForMember)
-                    {
-                        foreach (var rule in _rules)
-                        {
-                            if (rule.Matches(propertyValidator))
-                            {
-                                try
-                                {
-                                    var schemaId = schemaIdSelector(parameterType);
-
-                                    if (!context.SchemaRegistry.Definitions.TryGetValue(schemaId, out schema))
-                                        schema = context.SchemaRegistry.GetOrRegister(parameterType);
-
-                                    if (schema.Properties == null && context.SchemaRegistry.Definitions.ContainsKey(schemaId))
-                                        schema = context.SchemaRegistry.Definitions[schemaId];
-
-                                    if (schema.Properties != null && schema.Properties.Count > 0)
-                                    {
-                                        lazyLog.LogOnce();
-                                        var schemaFilterContext = new SchemaFilterContext(parameterType, null, context.SchemaRegistry);
-
-                                        // try to fix property casing (between property name and schema property name)
-                                        var schemaProperty = schema.Properties.Keys.FirstOrDefault(k => string.Equals(k, key, StringComparison.OrdinalIgnoreCase));
-                                        if (schemaProperty != null)
-                                            key = schemaProperty;
-
-                                        rule.Apply(new RuleContext(schema, schemaFilterContext, key, propertyValidator));
-                                        _logger.LogDebug($"Rule '{rule.Name}' applied for property '{parameterType.Name}.{key}'.");
-                                    }
-                                    else
-                                    {
-                                        _logger.LogDebug($"Rule '{rule.Name}' skipped for property '{parameterType.Name}.{key}'.");
-                                    }
-                                }
-                                catch (Exception e)
-                                {
-                                    _logger.LogWarning(0, e, $"Error on apply rule '{rule.Name}' for property '{parameterType.Name}.{key}'.");
-                                }
-                            }
-                        }
-                    }
-
-                    if (schema?.Required != null)
-                        operationParameter.Required = schema.Required.Contains(key, StringComparer.InvariantCultureIgnoreCase);
-
-                    if (schema?.Properties != null)
-                    {
-                        var parameterSchema = operationParameter as PartialSchema;
-                        if (operationParameter != null)
-                        {
-                            if (schema.Properties.TryGetValue(key.ToLowerCamelCase(), out var property) 
-                                || schema.Properties.TryGetValue(key, out property))
-                            {
-                                parameterSchema.MinLength = property.MinLength;
-                                parameterSchema.MaxLength = property.MaxLength;
-                                parameterSchema.Pattern = property.Pattern;
-                                parameterSchema.Minimum = property.Minimum;
-                                parameterSchema.Maximum = property.Maximum;
-                                parameterSchema.ExclusiveMaximum = property.ExclusiveMaximum;
-                                parameterSchema.ExclusiveMinimum = property.ExclusiveMinimum;
-                            }
-                        }
-                    }
-                }
-            }  
-        }
-    }
-=======
-﻿using System;
-using System.Collections.Generic;
-using System.Linq;
-using FluentValidation;
-using JetBrains.Annotations;
-using Microsoft.Extensions.Logging;
-using Microsoft.Extensions.Logging.Abstractions;
-using Microsoft.Extensions.Options;
-using Microsoft.OpenApi.Models;
-using Swashbuckle.AspNetCore.SwaggerGen;
-
-namespace MicroElements.Swashbuckle.FluentValidation
-{
-    /// <summary>
-    /// Swagger <see cref="IOperationFilter"/> that applies FluentValidation rules 
-    /// for GET parameters bounded from validatable models.
-    /// </summary>
-    public class FluentValidationOperationFilter : IOperationFilter
-    {
-        private readonly ILogger _logger;
-        private readonly SwaggerGenOptions _swaggerGenOptions;
-        private readonly IValidatorFactory _validatorFactory;
-        private readonly IReadOnlyList<FluentValidationRule> _rules;
-
-        /// <summary>
-        /// Creates instance of <see cref="FluentValidationOperationFilter"/>.
-        /// </summary>
-        /// <param name="swaggerGenOptions">Swagger generation options.</param>
-        /// <param name="validatorFactory">FluentValidation factory.</param>
-        /// <param name="rules">Custom rules. Is not set <see cref="FluentValidationRules.CreateDefaultRules"/> will be used.</param>
-        /// <param name="loggerFactory">Logger factory.</param>
-        public FluentValidationOperationFilter(
-            IOptions<SwaggerGenOptions> swaggerGenOptions,
-            [CanBeNull] IValidatorFactory validatorFactory = null,
-            [CanBeNull] IEnumerable<FluentValidationRule> rules = null,
-            [CanBeNull] ILoggerFactory loggerFactory = null)
-        {
-            _swaggerGenOptions = swaggerGenOptions.Value;
-            _validatorFactory = validatorFactory;
-            _logger = loggerFactory?.CreateLogger(typeof(FluentValidationRules)) ?? NullLogger.Instance;
-            _rules = FluentValidationRules.CreateDefaultRules().OverrideRules(rules);
-        }
-
-        /// <inheritdoc />
-        public void Apply(OpenApiOperation operation, OperationFilterContext context)
-        {
-            try
-            {
-                ApplyInternal(operation, context);
-            }
-            catch (Exception e)
-            {
-                _logger.LogWarning(0, e, $"Error on apply rules for operation '{operation.OperationId}'.");
-            }
-        }
-
-        void ApplyInternal(OpenApiOperation operation, OperationFilterContext context)
-        {
-            if (operation.Parameters == null)
-                return;
-
-            var schemaIdSelector = _swaggerGenOptions.SchemaGeneratorOptions.SchemaIdSelector ?? new SchemaGeneratorOptions().SchemaIdSelector;
-
-            foreach (var operationParameter in operation.Parameters)
-            {
-                var apiParameterDescription = context.ApiDescription.ParameterDescriptions.FirstOrDefault(description =>
-                    description.Name.Equals(operationParameter.Name, StringComparison.InvariantCultureIgnoreCase));
-
-                var modelMetadata = apiParameterDescription?.ModelMetadata;
-                if (modelMetadata != null)
-                {
-                    var parameterType = modelMetadata.ContainerType;
-                    if (parameterType == null)
-                        continue;
-                    var validator = _validatorFactory.GetValidator(parameterType);
-                    if (validator == null)
-                        continue;
-
-                    var schemaPropertyName = operationParameter.Name;
-                    
-                    var validatorsForMember = validator.GetValidatorsForMemberIgnoreCase(schemaPropertyName);
-
-                    var lazyLog = new LazyLog(_logger,
-                        logger => logger.LogDebug($"Applying FluentValidation rules to swagger schema for type '{parameterType}' from operation '{operation.OperationId}'."));
-
-                    OpenApiSchema schema = null;
-                    foreach (var propertyValidator in validatorsForMember)
-                    {
-                        foreach (var rule in _rules)
-                        {
-                            if (rule.Matches(propertyValidator))
-                            {
-                                try
-                                {
-                                    var schemaId = schemaIdSelector(parameterType);
-
-                                    if (!context.SchemaRepository.Schemas.TryGetValue(schemaId, out schema))
-                                    {
-                                        schema = context.SchemaGenerator.GenerateSchema(parameterType, context.SchemaRepository);
-                                    }
-
-                                    if ((schema.Properties == null || schema.Properties.Count == 0) && context.SchemaRepository.Schemas.ContainsKey(schemaId))
-                                    {
-                                        schema = context.SchemaRepository.Schemas[schemaId];
-                                    }
-
-                                    if (schema.Properties != null && schema.Properties.Count > 0)
-                                    {
-                                        lazyLog.LogOnce();
-
-                                        var apiProperty = schema.Properties.FirstOrDefault(property => property.Key.EqualsIgnoreAll(schemaPropertyName));
-                                        if (apiProperty.Key != null)
-                                            schemaPropertyName = apiProperty.Key;
-
-                                        var schemaFilterContext = new SchemaFilterContext(parameterType, context.SchemaRepository, context.SchemaGenerator);
-                                        rule.Apply(new RuleContext(schema, schemaFilterContext, schemaPropertyName, propertyValidator));
-                                        _logger.LogDebug($"Rule '{rule.Name}' applied for property '{parameterType.Name}.{operationParameter.Name}'.");
-                                    }
-                                    else
-                                    {
-                                        _logger.LogDebug($"Rule '{rule.Name}' skipped for property '{parameterType.Name}.{operationParameter.Name}'.");
-                                    }
-                                }
-                                catch (Exception e)
-                                {
-                                    _logger.LogWarning(0, e, $"Error on apply rule '{rule.Name}' for property '{parameterType.Name}.{schemaPropertyName}'.");
-                                }
-                            }
-                        }
-                    }
-
-                    if (schema?.Required != null)
-                        operationParameter.Required = schema.Required.Contains(schemaPropertyName, IgnoreAllStringComparer.Instance);
-
-                    if (schema?.Properties != null)
-                    {
-                        var parameterSchema = operationParameter.Schema;
-                        if (parameterSchema != null)
-                        {
-                            if (schema.Properties.TryGetValue(schemaPropertyName.ToLowerCamelCase(), out var property)
-                                || schema.Properties.TryGetValue(schemaPropertyName, out property))
-                            {
-                                parameterSchema.MinLength = property.MinLength;
-                                parameterSchema.MaxLength = property.MaxLength;
-                                parameterSchema.Pattern = property.Pattern;
-                                parameterSchema.Minimum = property.Minimum;
-                                parameterSchema.Maximum = property.Maximum;
-                                parameterSchema.ExclusiveMaximum = property.ExclusiveMaximum;
-                                parameterSchema.ExclusiveMinimum = property.ExclusiveMinimum;
-                            }
-                        }
-                    }
-                }
-            }  
-        }
-    }
->>>>>>> c60d6437
+﻿using System;
+using System.Collections.Generic;
+using System.Linq;
+using FluentValidation;
+using JetBrains.Annotations;
+using Microsoft.Extensions.Logging;
+using Microsoft.Extensions.Logging.Abstractions;
+using Microsoft.Extensions.Options;
+using Microsoft.OpenApi.Models;
+using Swashbuckle.AspNetCore.SwaggerGen;
+
+namespace MicroElements.Swashbuckle.FluentValidation
+{
+    /// <summary>
+    /// Swagger <see cref="IOperationFilter"/> that applies FluentValidation rules 
+    /// for GET parameters bounded from validatable models.
+    /// </summary>
+    public class FluentValidationOperationFilter : IOperationFilter
+    {
+        private readonly ILogger _logger;
+        private readonly SwaggerGenOptions _swaggerGenOptions;
+        private readonly IValidatorFactory _validatorFactory;
+        private readonly IReadOnlyList<FluentValidationRule> _rules;
+
+        /// <summary>
+        /// Creates instance of <see cref="FluentValidationOperationFilter"/>.
+        /// </summary>
+        /// <param name="swaggerGenOptions">Swagger generation options.</param>
+        /// <param name="validatorFactory">FluentValidation factory.</param>
+        /// <param name="rules">Custom rules. Is not set <see cref="FluentValidationRules.CreateDefaultRules"/> will be used.</param>
+        /// <param name="loggerFactory">Logger factory.</param>
+        public FluentValidationOperationFilter(
+            IOptions<SwaggerGenOptions> swaggerGenOptions,
+            [CanBeNull] IValidatorFactory validatorFactory = null,
+            [CanBeNull] IEnumerable<FluentValidationRule> rules = null,
+            [CanBeNull] ILoggerFactory loggerFactory = null)
+        {
+            _swaggerGenOptions = swaggerGenOptions.Value;
+            _validatorFactory = validatorFactory;
+            _logger = loggerFactory?.CreateLogger(typeof(FluentValidationRules)) ?? NullLogger.Instance;
+            _rules = FluentValidationRules.CreateDefaultRules().OverrideRules(rules);
+        }
+
+        /// <inheritdoc />
+        public void Apply(OpenApiOperation operation, OperationFilterContext context)
+        {
+            try
+            {
+                ApplyInternal(operation, context);
+            }
+            catch (Exception e)
+            {
+                _logger.LogWarning(0, e, $"Error on apply rules for operation '{operation.OperationId}'.");
+            }
+        }
+
+        void ApplyInternal(OpenApiOperation operation, OperationFilterContext context)
+        {
+            if (operation.Parameters == null)
+                return;
+
+            var schemaIdSelector = _swaggerGenOptions.SchemaGeneratorOptions.SchemaIdSelector ?? new SchemaGeneratorOptions().SchemaIdSelector;
+
+            foreach (var operationParameter in operation.Parameters)
+            {
+                var apiParameterDescription = context.ApiDescription.ParameterDescriptions.FirstOrDefault(description =>
+                    description.Name.Equals(operationParameter.Name, StringComparison.InvariantCultureIgnoreCase));
+
+                var modelMetadata = apiParameterDescription?.ModelMetadata;
+                if (modelMetadata != null)
+                {
+                    var parameterType = modelMetadata.ContainerType;
+                    if (parameterType == null)
+                        continue;
+                    var validator = _validatorFactory.GetValidator(parameterType);
+                    if (validator == null)
+                        continue;
+
+                    var schemaPropertyName = operationParameter.Name;
+                    
+                    var validatorsForMember = validator.GetValidatorsForMemberIgnoreCase(schemaPropertyName);
+
+                    var lazyLog = new LazyLog(_logger,
+                        logger => logger.LogDebug($"Applying FluentValidation rules to swagger schema for type '{parameterType}' from operation '{operation.OperationId}'."));
+
+                    OpenApiSchema schema = null;
+                    foreach (var propertyValidator in validatorsForMember)
+                    {
+                        foreach (var rule in _rules)
+                        {
+                            if (rule.Matches(propertyValidator))
+                            {
+                                try
+                                {
+                                    var schemaId = schemaIdSelector(parameterType);
+
+                                    if (!context.SchemaRepository.Schemas.TryGetValue(schemaId, out schema))
+                                    {
+                                        schema = context.SchemaGenerator.GenerateSchema(parameterType, context.SchemaRepository);
+                                    }
+
+                                    if ((schema.Properties == null || schema.Properties.Count == 0) && context.SchemaRepository.Schemas.ContainsKey(schemaId))
+                                    {
+                                        schema = context.SchemaRepository.Schemas[schemaId];
+                                    }
+
+                                    if (schema.Properties != null && schema.Properties.Count > 0)
+                                    {
+                                        lazyLog.LogOnce();
+
+                                        var apiProperty = schema.Properties.FirstOrDefault(property => property.Key.EqualsIgnoreAll(schemaPropertyName));
+                                        if (apiProperty.Key != null)
+                                            schemaPropertyName = apiProperty.Key;
+
+                                        var schemaFilterContext = new SchemaFilterContext(parameterType, context.SchemaRepository, context.SchemaGenerator);
+                                        rule.Apply(new RuleContext(schema, schemaFilterContext, schemaPropertyName, propertyValidator));
+                                        _logger.LogDebug($"Rule '{rule.Name}' applied for property '{parameterType.Name}.{operationParameter.Name}'.");
+                                    }
+                                    else
+                                    {
+                                        _logger.LogDebug($"Rule '{rule.Name}' skipped for property '{parameterType.Name}.{operationParameter.Name}'.");
+                                    }
+                                }
+                                catch (Exception e)
+                                {
+                                    _logger.LogWarning(0, e, $"Error on apply rule '{rule.Name}' for property '{parameterType.Name}.{schemaPropertyName}'.");
+                                }
+                            }
+                        }
+                    }
+
+                    if (schema?.Required != null)
+                        operationParameter.Required = schema.Required.Contains(schemaPropertyName, IgnoreAllStringComparer.Instance);
+
+                    if (schema?.Properties != null)
+                    {
+                        var parameterSchema = operationParameter.Schema;
+                        if (parameterSchema != null)
+                        {
+                            if (schema.Properties.TryGetValue(schemaPropertyName.ToLowerCamelCase(), out var property)
+                                || schema.Properties.TryGetValue(schemaPropertyName, out property))
+                            {
+                                parameterSchema.MinLength = property.MinLength;
+                                parameterSchema.MaxLength = property.MaxLength;
+                                parameterSchema.Pattern = property.Pattern;
+                                parameterSchema.Minimum = property.Minimum;
+                                parameterSchema.Maximum = property.Maximum;
+                                parameterSchema.ExclusiveMaximum = property.ExclusiveMaximum;
+                                parameterSchema.ExclusiveMinimum = property.ExclusiveMinimum;
+                            }
+                        }
+                    }
+                }
+            }  
+        }
+    }
 }